# # Mediterranean simulation with restoring to ECCO
#
# This example is a comprehensive example of setting up and running a high-resolution ocean
# simulation for the Mediterranean Sea using the Oceananigans and ClimaOcean packages, with
# a focus on restoring temperature and salinity fields from the ECCO (Estimating the Circulation
# and Climate of the Ocean) dataset. 
#
# The example is divided into several sections, each handling a specific part of the simulation
# setup and execution process.

# ## Initial Setup with Package Imports
#
# We begin by importing necessary Julia packages for visualization (CairoMakie), ocean modeling
# (Oceananigans, ClimaOcean), and handling of dates and times (CFTime, Dates). 
# These packages provide the foundational tools for creating the simulation environment, 
# including grid setup, physical processes modeling, and data visualization.

# NOT WORKING ON XQUARTZ using GLMakie
using Pkg
#Pkg.activate(".")
Pkg.add("StyledStrings")
#Pkg.add("CairoMakie")
#Pkg.add("Oceananigans")
#Pkg.add("ClimaOcean")
#Pkg.add("CUDA")
#Pkg.resolve()
#Pkg.instantiate()
#Pkg.gc()  # Rimuove i pacchetti inutilizzati
Pkg.update()  # Aggiorna i pacchetti
using CairoMakie
using Oceananigans
using Oceananigans.Grids
using Oceananigans: architecture
using ClimaOcean
using ClimaOcean.ECCO
using ClimaOcean.ECCO: ECCO4Monthly
using Oceananigans.Units
using Printf

using CFTime
using Dates

# ## Grid Configuration for the Mediterranean Sea
#
# The script defines a high-resolution grid to represent the Mediterranean Sea, specifying the domain in terms of longitude (λ₁, λ₂), 
# latitude (φ₁, φ₂), and a stretched vertical grid to capture the depth variation (`z_faces`). 
# The grid resolution is set to approximately 1/15th of a degree, which translates to a spatial resolution of about 7 km. 
# This section demonstrates the use of the LatitudeLongitudeGrid function to create a grid that matches the
# Mediterranean's geographical and bathymetric features.

arch = CPU()

λ₁, λ₂  = ( 0, 42) # domain in longitude
φ₁, φ₂  = (30, 45) # domain in latitude

<<<<<<< HEAD
Nx = 1 * Int(λ₂ - λ₁) # 1/50th of a degree resolution
Ny = 1 * Int(φ₂ - φ₁) # 1/50th of a degree resolution
Nz = 10 # 60 vertical levels
=======
Nx = 10 * Int(λ₂ - λ₁) # 1/50th of a degree resolution
Ny = 10 * Int(φ₂ - φ₁) # 1/50th of a degree resolution
Nz = 60 # 60 vertical levels
>>>>>>> 5a440247

# Probably you want to change `r_faces` to get the resolution you want 
# at surface vs depth. This is an Array of size `Nz+1` that defines the 
# position of the initial position of z-interfaces (when `η = 0`)
r_faces = exponential_z_faces(; Nz, depth=5000, h=34)
z_faces = MutableVerticalDiscretization(r_faces)

# To run on Distributed architectures (for example 4 ranks in x and 4 in y):
# arch = Distributed(arch, partition = Partition(x = 4, y = 4))

grid = LatitudeLongitudeGrid(arch;
                             size = (Nx, Ny, Nz),
                             latitude  = (φ₁, φ₂),
                             longitude = (λ₁, λ₂),
                             z = z_faces,
                             halo = (7, 7, 7))

# ### Bathymetry Interpolation
#
# The script interpolates bathymetric data onto the grid, ensuring that the model accurately represents 
# the sea floor's topography. Parameters such as `minimum_depth` and `interpolation_passes`
# are adjusted to refine the bathymetry representation.

bottom_height = regrid_bathymetry(grid, 
                                  minimum_depth = 10,
                                  interpolation_passes = 10,
                                  major_basins = 1)

grid = ImmersedBoundaryGrid(grid, GridFittedBottom(bottom_height); active_cells_map=true)

# ## ECCO Restoring
#
# The model is restored in a sponge region outside Gibraltar to the temperature and salinity fields from the ECCO dataset.
# We build the restoring using the `ECCORestoring` functionality. 
# This allows us to nudge the model towards realistic temperature and salinity profiles.
# `ECCORestoring` accepts a `mask` keyword argument to restrict the restoring region.

@inline gibraltar_mask(x, y, z, t) = min(max(0, 5 - y), 1)

dates = DateTimeProlepticGregorian(1993, 1, 1) : Month(1) : DateTimeProlepticGregorian(1993, 5, 1)

# This contructor downloads the ECCO dataset in the `dates` range. Make sure you have internet access 
# and you pass login information to the ECCO donwloader (see https://github.com/CliMA/ClimaOcean.jl/blob/main/src/DataWrangling/ECCO/README.md) 
# If you have other data to use as restoring we can add a custom backend to use the data.
FT = ECCORestoring(:temperature, grid; dates, mask=gibraltar_mask, rate=1/5days)
FS = ECCORestoring(:salinity, grid;    dates, mask=gibraltar_mask, rate=1/5days)

# The velocities are restored to zero with the same rate in the mask region
@inline function restore_u_to_zero(i, j, k, grid, clock, fields, rate) 
    x, y, z = node(i, j, k, grid, Face(), Center(), Center()) 
    vel = @inbounds fields.u[i, j, k]
    return - gibraltar_mask(x, y, z, 1) * vel * rate
end

@inline function restore_v_to_zero(i, j, k, grid, clock, fields, rate) 
    x, y, z = node(i, j, k, grid, Center(), CFace(), enter()) 
    vel = @inbounds fields.uv[i, j, k]
    return - gibraltar_mask(x, y, z, 1) * vel * rate
end

Fu = Forcing(restore_u_to_zero, discrete_form=true, parameters=1/5days)
Fv = Forcing(restore_v_to_zero, discrete_form=true, parameters=1/5days)

# Constructing the Simulation
#
# We construct an ocean simulation that evolves two tracers, temperature (:T), salinity (:S)
# and we pass the previously defined forcing that nudge these tracers 

momentum_advection = WENOVectorInvariant()
tracer_advection = WENO(order=7)

ocean = ocean_simulation(grid; momentum_advection, tracer_advection, forcing=(T=FT, S=FS, u=Fu, v=Fv))

# Initializing the model
#
# The model can be initialized with custom values or with ecco fields.
# In this case, our ECCO dataset has access to a temperature and a salinity
# field, so we initialize temperature T and salinity S from ECCO.

set!(ocean.model, T=ECCOMetadata(:temperature; dates=dates[1]), 
                  S=ECCOMetadata(:salinity;    dates=dates[1]))

## Adding an atmospheric forcing

# we use JRA55-do dataset to force the model with surface heat fluxes and wind stress
# Only 10 time instances of the JRA55 datasets are loaded in memory at each time
# these are updated as the model progresses
atmosphere = JRA55PrescribedAtmosphere(arch; backend=JRA55NetCDFBackend(10))

# the skin temperature is computed as a balance of external and internal heat fluxes
similarity_theory = SimilarityTheoryTurbulentFluxes(grid, surface_temperature_type=SkinTemperature())

# This uses a quite simple ocean albedo model (latitude dependent) and 
# an ocean emissivity of 0.97. It is all customizable
radiation = Radiation()

# The coupled model! (we have no sea-ice so we do not add it)
coupled_model = OceanSeaIceModel(ocean; atmosphere, similarity_theory, radiation)

# The coupled simulation:
Δt = 2minutes
stop_time = 30days
simulation = Simulation(coupled_model; Δt, stop_time)

function progress(sim) 
    u, v, w = sim.model.ocean.model.velocities
    T, S = sim.model.ocean.model.tracers

    @info @sprintf("Time: %s, Iteration %d, Δt %s, max(vel): (%.2e, %.2e, %.2e), max(T, S): %.2f, %.2f\n",
                   prettytime(sim.model.clock.time),
                   sim.model.clock.iteration,
                   prettytime(sim.Δt),
                   maximum(abs, u), maximum(abs, v), maximum(abs, w),
                   maximum(abs, T), maximum(abs, S))
end

simulation.callbacks[:progress] = Callback(progress, IterationInterval(10))

## Running the Simulation
run!(simulation)

# Record a video
#
# Let's read the data and record a video of the Mediterranean Sea's surface
# (1) Zonal velocity (u)
# (2) Meridional velocity (v)
# (3) Temperature (T)
# (4) Salinity (S)

u_series = FieldTimeSeries("med_surface_field.jld2", "u"; backend=OnDisk())
v_series = FieldTimeSeries("med_surface_field.jld2", "v"; backend=OnDisk())
T_series = FieldTimeSeries("med_surface_field.jld2", "T"; backend=OnDisk())
S_series = FieldTimeSeries("med_surface_field.jld2", "S"; backend=OnDisk())
iter = Observable(1)

u = @lift(u_series[$iter])
v = @lift(v_series[$iter])
T = @lift(T_series[$iter])
S = @lift(S_series[$iter])

fig = Figure()
ax  = Axis(fig[1, 1], title = "surface zonal velocity ms⁻¹")
heatmap!(ax, u)
ax  = Axis(fig[1, 2], title = "surface meridional velocity ms⁻¹")
heatmap!(ax, v)
ax  = Axis(fig[2, 1], title = "surface temperature ᵒC")
heatmap!(ax, T)
ax  = Axis(fig[2, 2], title = "surface salinity psu")
heatmap!(ax, S)

CairoMakie.record(fig, "mediterranean_video.mp4", 1:length(u_series.times); framerate = 5) do i
    @info "recording iteration $i"
    iter[] = i    
end
# ![](mediterranean_video.mp4)<|MERGE_RESOLUTION|>--- conflicted
+++ resolved
@@ -48,20 +48,14 @@
 # This section demonstrates the use of the LatitudeLongitudeGrid function to create a grid that matches the
 # Mediterranean's geographical and bathymetric features.
 
-arch = CPU()
+arch = GPU()
 
 λ₁, λ₂  = ( 0, 42) # domain in longitude
 φ₁, φ₂  = (30, 45) # domain in latitude
 
-<<<<<<< HEAD
-Nx = 1 * Int(λ₂ - λ₁) # 1/50th of a degree resolution
-Ny = 1 * Int(φ₂ - φ₁) # 1/50th of a degree resolution
-Nz = 10 # 60 vertical levels
-=======
 Nx = 10 * Int(λ₂ - λ₁) # 1/50th of a degree resolution
 Ny = 10 * Int(φ₂ - φ₁) # 1/50th of a degree resolution
 Nz = 60 # 60 vertical levels
->>>>>>> 5a440247
 
 # Probably you want to change `r_faces` to get the resolution you want 
 # at surface vs depth. This is an Array of size `Nz+1` that defines the 
